/*
 *  Copyright 2016 Adobe Systems Incorporated. All rights reserved.
 *  This file is licensed to you under the Apache License, Version 2.0 (the "License");
 *  you may not use this file except in compliance with the License. You may obtain a copy
 *  of the License at http://www.apache.org/licenses/LICENSE-2.0
 *
 *  Unless required by applicable law or agreed to in writing, software distributed under
 *  the License is distributed on an "AS IS" BASIS, WITHOUT WARRANTIES OR REPRESENTATIONS
 *  OF ANY KIND, either express or implied. See the License for the specific language
 *  governing permissions and limitations under the License.
 */

var RQCommon = require('./rq-common');
var RQTree = RQCommon.require(__dirname, '../../../../lib/backends/rq/tree');
var utils = RQCommon.require(__dirname, '../../../../lib/utils');

describe('RQTree', function () {
  var c;

  beforeEach(function () {
    c = new RQCommon();

    spyOn(c.remoteTree, 'list').andCallThrough();
  });

  describe('Exists', function () {
    it('testExistsFalse', function (done) {
      c.testTree.exists('/testfile', function (err, exists) {
        expect(err).toBeFalsy();
        expect(exists).toBeFalsy();
        done();
      });
    });

    it('testExistsRemoteOnly', function (done) {
      c.addFile(c.remoteTree, '/testfile', function () {
        c.testTree.exists('/testfile', function (err, exists) {
          expect(err).toBeFalsy();
          expect(exists).toBeTruthy();
          done();
        });
      });
    });

    it('testExistsLocalOnly', function (done) {
      c.addFile(c.localTree, '/testfile', function () {
        c.testTree.exists('/testfile', function (err, exists) {
          expect(err).toBeFalsy();
          expect(exists).toBeTruthy();
          done();
        });
      });
    });

    it('testExistsLocalAndRemote', function (done) {
      c.addFile(c.localTree, '/testFile', function () {
        c.addFile(c.remoteTree, '/testFile', function () {
          c.testTree.exists('/testFile', function (err, exists) {
            expect(err).toBeFalsy();
            expect(exists).toBeTruthy();
            done();
          });
        });
      });
    });

    it('testExistsDeleted', function (done) {
      c.addFile(c.remoteTree, '/testfile', function () {
        c.testTree.open('/testfile', function (err, rqfile) {
          expect(err).toBeFalsy();
          rqfile.cacheFile(function (err) {
            expect(err).toBeFalsy();
            rqfile.delete(function (err) {
              expect(err).toBeFalsy();
              c.expectQueuedMethod('/', 'testfile', 'DELETE', function () {
                c.testTree.exists('/testfile', function (err, exists) {
                  expect(err).toBeFalsy();
                  expect(exists).toBeFalsy();
                  done();
                });
              });
            });
          });
        });
      });
    });
  });

  describe('RefreshWorkFiles', function () {
    it('testRefreshWorkFiles', function (done) {
      c.addFile(c.remoteTree, '/testfile', function (remoteFile) {
        setTimeout(function () {
          c.testTree.open('/testfile', function (err, rqFile) {
            rqFile.cacheFile(function (err, cached) {
              c.expectLocalFileExist('/testfile', true, false, function () {
                c.localRawTree.open('/testfile', function (err, localFile) {
                  c.localTree.open('/testfile', function (err, file) {
                    expect(err).toBeFalsy();
                    expect(file.getLastSyncDate()).toBeTruthy();
                    var lastSynced = file.getLastSyncDate();
                    var lastModified = file.lastModified();
                    expect(file.lastModified()).toEqual(remoteFile.lastModified());
                    setTimeout(function () {
                      // pause ever so slightly to allow time to change
                      c.testTree.refreshWorkFiles('/testfile', function (err) {
                        expect(err).toBeFalsy();
                        c.localTree.open('/testfile', function (err, file) {
                          expect(err).toBeFalsy();
                          expect(file.getLastSyncDate()).toBeGreaterThan(lastSynced);
                          expect(file.lastModified()).toEqual(localFile.lastModified());
                          done();
                        });
                      });
                    }, 10);
                  });
                });
              });
            });
          });
        }, 10);
      });
    });

    it('testRefreshWorkFilesMissing', function (done) {
      c.addFile(c.remoteTree, '/testfile', function () {
        c.addFile(c.localTree, '/testfile', function () {
          c.testTree.refreshWorkFiles('/testfile', function (err) {
            expect(err).toBeFalsy();
            done();
          });
        });
      });
    });
  });

  describe('CanDelete', function () {
    it('testCanDeleteRemoteOnlyPath', function (done) {
      c.addFile(c.remoteTree, '/testfile', function (remoteFile) {
        c.testTree.canDelete('/testfile', function (err, canDelete) {
          expect(err).toBeFalsy();
          expect(canDelete).toBeTruthy();
          done();
        });
      });
    });

    it('testCanDeleteRemoteOnlyFile', function (done) {
      c.addFile(c.remoteTree, '/testfile', function (remoteFile) {
        c.testTree.canDelete('/testfile', function (err, canDelete) {
          expect(err).toBeFalsy();
          expect(canDelete).toBeTruthy();
          done();
        });
      });
    });

    it('testCanDeleteDirectory', function (done) {
      c.addDirectory(c.localTree, '/test', function (dir) {
        c.testTree.canDelete('/test', function (err, canDelete) {
          expect(err).toBeFalsy();
          expect(canDelete).toBeTruthy();
          c.testTree.canDelete('/test', function (err, canDelete) {
            expect(err).toBeFalsy();
            expect(canDelete).toBeTruthy();
            done();
          });
        });
      });
    });

    it('testCanDeleteFile', function (done) {
      c.addFile(c.remoteTree, '/testfile', function (remoteFile) {
        c.testTree.open('/testfile', function (err, rqFile) {
          rqFile.cacheFile(function (err, localFile) {
            expect(err).toBeFalsy();
            c.testTree.canDelete('/testfile', function (err, canDelete) {
              expect(err).toBeFalsy();
              expect(canDelete).toBeTruthy();
              c.testTree.canDelete('/testfile', function (err, canDelete) {
                expect(canDelete).toBeTruthy();
                c.expectLocalFileExist('/testfile', true, false, done);
              });
            });
          });
        });
      });
    });

    it('testCanDeleteFileModified', function (done) {
      c.addFile(c.remoteTree, '/testfile', function (remoteFile) {
        c.testTree.open('/testfile', function (err, rqFile) {
          expect(err).toBeFalsy();
          rqFile.cacheFile(function (err, localFile) {
            expect(err).toBeFalsy();
            localFile.setLastModified(localFile.lastModified() + 10000);
            localFile.close(function (err) {
              expect(err).toBeFalsy();
              c.testTree.open('/testfile', function (err, rqFile) {
                expect(err).toBeFalsy();
                c.testTree.canDelete('/testfile', function (err, canDelete) {
                  expect(err).toBeFalsy();
                  expect(canDelete).toBeFalsy();
                  c.testTree.canDelete('/testfile', function (err, canDelete) {
                    expect(err).toBeFalsy();
                    expect(canDelete).toBeFalsy();
                    done();
                  });
                });
              });
            });
          });
        });
      });
    });

    it('testCanDeleteFileLocallyCreated', function (done) {
      c.addQueuedFile('/testfile', function (file) {
        c.testTree.canDelete('/testfile', function (err, canDelete) {
          expect(err).toBeFalsy();
          expect(canDelete).toBeFalsy();
          c.expectLocalFileExist('/testfile', true, true, done);
        });
      });
    });

    it('testCanDeleteMissingWorkFile', function (done) {
      c.addFile(c.localTree, '/testfile', function () {
        c.testTree.canDelete('/testfile', function (err, canDelete) {
          expect(err).toBeFalsy();
          expect(canDelete).toBeFalsy();
          done();
        });
      });
    });
  });

  describe('Open', function () {
    it('testOpenRemoteOnly', function (done) {
      c.addFile(c.remoteTree, '/testfile', function () {
        c.testTree.open('/testfile', function (err, file) {
          expect(err).toBeFalsy();
          expect(file).toBeDefined();
          done();
        });
      });
    });

    it('testOpenLocalOnly', function (done) {
      c.addQueuedFile('/testfile', function (file) {
        c.testTree.open('/testfile', function (err, file) {
          expect(err).toBeFalsy();
          expect(file).toBeDefined();
          done();
        });
      });
    });

    it('testOpenLocalAndRemote', function (done) {
      c.addFile(c.localTree, '/testfile', function () {
        c.addFile(c.remoteTree, '/testfile', function () {
          c.testTree.open('/testfile', function (err, file) {
            expect(err).toBeFalsy();
            expect(file).toBeDefined();
            done();
          });
        });
      });
    });
  });

  describe('List', function () {
    var expectHasFile = function (files, path) {
      var hasFile = false;
      if (files) {
        for (var i = 0; i < files.length; i++) {
          if (files[i].getPath() == path) {
            hasFile = true;
            break;
          }
        }
      }
      expect(hasFile).toBeTruthy();
    };

    it('testListRemoteOnly', function (done) {
      c.addFiles(c.remoteTree, 3, function () {
        c.testTree.list('/*', function (err, files) {
          expect(err).toBeFalsy();
          expectHasFile(files, '/testfile1');
          expectHasFile(files, '/testfile2');
          expectHasFile(files, '/testfile3');
          done();
        });
      });
    });

    it('testListLocalCreated', function (done) {
      c.addFile(c.remoteTree, '/testremote', function () {
        c.testTree.createFile('/testfile1', function (err, file) {
          expect(err).toBeFalsy();
          c.testTree.list('/*', function (err, files) {
            expect(err).toBeFalsy();
            expectHasFile(files, '/testremote');
            expectHasFile(files, '/testfile1');
            done();
          });
        });
      });
    });

    it('testListLocalNoCreatedUnsafeDelete', function (done) {
      var currTime = new Date().getTime();
      c.addLocalFileWithDates('/testlocal', false, 'content', currTime, currTime + 20000, function (file) {
        c.testTree.list('/*', function (err, files) {
          expect(err).toBeFalsy();
          expect(files.length).toEqual(1);
          expect(c.testShare.emit.mostRecentCall.args[0]).toEqual('syncconflict');
          c.expectLocalFileExist('/testlocal', true, false, done);
        });
      });
    });

    it('testListLocalTempFile', function (done) {
      c.addFiles(c.remoteTree, 3, function () {
        c.addFile(c.localTree, '/.tempfile', function () {
          c.testTree.list('/*', function (err, files) {
            expect(err).toBeFalsy();
            expect(files.length).toEqual(4);
            expectHasFile(files, '/.tempfile');
            c.expectLocalFileExistExt('/.tempfile', true, false, false, done);
          });
        });
      });
    });

    it('testListRemoteDeletedLocally', function (done) {
      c.addFiles(c.remoteTree, 3, function () {
        c.testTree.delete('/testfile1', function (err) {
          expect(err).toBeFalsy();
          c.testTree.list('/*', function (err, files) {
            expect(err).toBeFalsy();
            expect(files.length).toEqual(2);
            expectHasFile(files, '/testfile2');
            expectHasFile(files, '/testfile3');
            done();
          });
        });
      });
    });

    it('testListRemoteDeleted', function (done) {
      c.addFiles(c.remoteTree, 3, function () {
        c.addLocalFiles(3, function () {
          c.remoteTree.delete('/testfile1', function (err) {
            expect(err).toBeFalsy();
            c.testTree.list('/*', function (err, files) {
              expect(err).toBeFalsy();
              expect(files.length).toEqual(2);
              expectHasFile(files, '/testfile2');
              expectHasFile(files, '/testfile3');
              c.expectQueuedMethod('/', 'testfile1', false, function () {
                c.expectLocalFileExist('/testfile1', false, false, done);
              });
            });
          });
        });
      });
    });

    it('testListRemoteDeletedCantDelete', function (done) {
      var currTime = new Date().getTime();
      c.addFiles(c.remoteTree, 3, function () {
        c.addLocalFiles(2, function () {
          c.addLocalFileWithDates('/testfile3', false, 'content', currTime, currTime + 20000, function (file) {
            c.remoteTree.delete('/testfile3', function (err) {
              expect(err).toBeFalsy();
              c.testTree.list('/*', function (err, files) {
                expect(err).toBeFalsy();
                expect(files.length).toEqual(3);
                expectHasFile(files, '/testfile1');
                expectHasFile(files, '/testfile2');
                expectHasFile(files, '/testfile3');
                c.expectQueuedMethod('/', 'testfile3', false, function () {
                  expect(c.testShare.emit.mostRecentCall.args[0]).toEqual('syncconflict');
                  c.expectLocalFileExist('/testfile3', true, false, done);
                });
              });
            });
          });
        });
      });
    });

    it('testListRemoteDirectoryDeleted', function (done) {
      c.addFiles(c.remoteTree, 3, function () {
        c.addDirectory(c.remoteTree, '/test', function () {
          c.addDirectory(c.localTree, '/test', function () {
            c.remoteTree.deleteDirectory('/test', function (err) {
              expect(err).toBeFalsy();
              c.testTree.list('/*', function (err, items) {
                expect(err).toBeFalsy();
                expect(items.length).toEqual(3);
                expectHasFile(items, '/testfile1');
                expectHasFile(items, '/testfile2');
                expectHasFile(items, '/testfile3');
                c.expectPathExist(c.localTree, '/test', false, done);
              });
            });
          });
        });
      });
    });

    it('testListEncoding', function (done) {
      // 이두吏讀
      var remoteFileName = decodeURI('/%EC%9D%B4%EB%91%90%E5%90%8F%E8%AE%80.jpg');
      var localFileName = decodeURI('/%E1%84%8B%E1%85%B5%E1%84%83%E1%85%AE%E5%90%8F%E8%AE%80.jpg');
      c.addFile(c.remoteTree, remoteFileName, function () {
        c.addFile(c.localTree, localFileName, function () {
          c.localTree.open(localFileName, function (err) {
            expect(err).toBeFalsy();
            c.expectLocalFileExist(localFileName, true, false, function () {
              c.testTree.list('/*', function (err, files) {
                expect(err).toBeFalsy();
                expect(files.length).toEqual(1);
                c.expectLocalFileExist(localFileName, true, false, done);
              });
            });
          });
        });
      });
    });

    it('testListEncodingDeleted', function (done) {
      var remoteFileName = decodeURI('/%EC%9D%B4%EB%91%90%E5%90%8F%E8%AE%80.jpg');
      var localFileName = decodeURI('/%E1%84%8B%E1%85%B5%E1%84%83%E1%85%AE%E5%90%8F%E8%AE%80.jpg');
      c.addFile(c.remoteTree, remoteFileName, function () {
        c.addFile(c.localTree, localFileName, function () {
          c.localTree.open(localFileName, function (err) {
            expect(err).toBeFalsy();
            c.expectLocalFileExist(localFileName, true, false, function () {
              c.testTree.delete(localFileName, function (err) {
                expect(err).toBeFalsy();
                c.testTree.list('/*', function (err, files) {
                  expect(err).toBeFalsy();
                  expect(files.length).toEqual(0);
                  c.expectLocalFileExist(localFileName, false, false, done);
                });
              });
            });
          });
        });
      });
    });

    it('testListCaching', function (done) {
      c.addFile(c.remoteTree, '/testfile', function () {
        c.testTree.list('/*', function (err, files) {
          expect(err).toBeFalsy();
          expect(files.length).toEqual(1);
          expect(c.remoteTree.list.calls.length).toEqual(1);

          c.testTree.list('/*', function (err, files) {
            // should be cached now
            expect(err).toBeFalsy();
            expect(files.length).toEqual(1);
            expect(c.remoteTree.list.calls.length).toEqual(1);
            done();
          });
        });
      });
    });

    it('testListCachingExpired', function (done) {
      c.addFile(c.remoteTree, '/testfile', function () {
        c.testTree.list('/*', function (err, files) {
          expect(err).toBeFalsy();
          expect(files.length).toEqual(1);
          expect(c.remoteTree.list.calls.length).toEqual(1);

          setTimeout(function () {
            c.testTree.list('/*', function (err, files) {
              expect(err).toBeFalsy();
              expect(files.length).toEqual(1);
              expect(c.remoteTree.list.calls.length).toEqual(2);
              done();
            });
          }, 500);
        });
      });
    });

    it('testListFileRemote', function (done) {
      c.addFile(c.remoteTree, '/testfile', function () {
        c.testTree.list('/testfile', function (err, files) {
          expect(err).toBeFalsy();
          expect(files.length).toEqual(1);
          done();
        });
      });
    });

    it('testListFileLocal', function (done) {
      c.addFile(c.localTree, '/testfile', function () {
        c.testTree.list('/testfile', function (err, files) {
          expect(err).toBeFalsy();
          expect(files.length).toEqual(1);
          done();
        });
      });
    });

    it('testListFileTempNoExist', function (done) {
      c.testTree.list('/.tempfile', function (err, files) {
        expect(err).toBeFalsy();
        expect(files.length).toEqual(0);
        expect(c.remoteTree.list).not.toHaveBeenCalled();
        done();
      });
    });

    it('testListDeletedFile', function (done) {
      c.addFile(c.remoteTree, '/testfile', function () {
        c.testTree.open('/testfile', function (err, rqfile) {
          expect(err).toBeFalsy();
          rqfile.cacheFile(function (err) {
            expect(err).toBeFalsy();
            rqfile.delete(function (err) {
              expect(err).toBeFalsy();
              c.expectQueuedMethod('/', 'testfile', 'DELETE', function () {
                c.testTree.list('/testfile', function (err, files) {
                  expect(err).toBeFalsy();
                  expect(files.length).toEqual(0);
                  done();
                });
              });
            });
          });
        });
      });
    });

    it('testListMissingWork', function (done) {
      c.addFile(c.remoteTree, '/testfile', function () {
        c.addFile(c.localTree, '/testfile', function () {
          c.testTree.list('/*', function (err, files) {
            expect(err).toBeFalsy();
            expect(files.length).toEqual(1);
            done();
          });
        });
      });
    });

    it('testListFileNoExist', function (done) {
      // test listing a single item that doesn't exist
      c.testTree.list('/noexist', function (err, files) {
        expect(err).toBeFalsy();
        expect(files.length).toEqual(0);
        done();
      });
    });
  });

  describe('DeleteLocalDirectoryRecursive', function () {
    it('testDeleteLocalDirectoryRecursive', function (done) {
      c.addDirectory(c.localTree, '/removeme', function () {
        c.addLocalFile('/removeme/file1', function () {
          c.addDirectory(c.localTree, '/removeme/subfolder', function () {
            c.addLocalFile('/removeme/subfolder/file2', function () {
              c.testTree.deleteLocalDirectoryRecursive('/', function (err) {
                expect(err).toBeFalsy();
                c.expectPathExist(c.localTree, '/removeme', false, function () {
                  c.expectPathExist(c.localTree, '/removeme/subfolder', false, function () {
                    c.expectLocalFileExist('/removeme/file1', false, false, function () {
                      c.expectLocalFileExist('/removeme/subfolder/file2', false, false, function () {
                        c.expectPathExist(c.localTree, '/', true, done);
                      });
                    });
                  });
                });
              });
            });
          });
        });
      });
    });

    it('testDeleteLocalDirectoryRecursiveCantDelete', function (done) {
      c.addDirectory(c.localTree, '/removeme', function () {
        c.addDirectory(c.localTree, '/removeme/sub', function () {
          c.addLocalFile('/removeme/sub/file1', function () {
            c.addLocalFile('/removeme/sub/file2', function () {
              c.localTree.open('/removeme/sub/file1', function (err, file) {
                expect(err).toBeFalsy();
                file.setLastModified(file.lastModified() + 100000);
                file.close(function (err) {
                  expect(err).toBeFalsy();
                  c.testTree.deleteLocalDirectoryRecursive('/removeme', function (err) {
                    expect(err).toBeFalsy();
                    c.expectPathExist(c.localTree, '/removeme', true, function () {
                      c.expectPathExist(c.localTree, '/removeme/sub', true, function () {
                        c.expectLocalFileExist('/removeme/sub/file1', true, false, function () {
                          c.expectLocalFileExist('/removeme/sub/file2', false, false, function () {
                            expect(c.testShare.emit.mostRecentCall.args[0]).toEqual('syncconflict');
                            done();
                          });
                        });
                      });
                    });
                  });
                });
              });
            });
          });
        });
      });
    });

    it('testDeleteLocalDirectoryRecursiveWork', function (done) {
      c.addDirectory(c.remoteTree, '/removeme', function () {
        c.addDirectory(c.remoteTree, '/removeme/sub', function () {
          c.addFile(c.remoteTree, '/removeme/file1', function () {
            c.addFile(c.remoteTree, '/removeme/sub/file2', function () {
              c.testTree.open('/removeme/file1', function (err, file) {
                expect(err).toBeFalsy();
                file.cacheFile(function (err, cached) {
                  expect(err).toBeFalsy();
                  cached.setLastModified(cached.lastModified() + 100000);
                  cached.close(function (err) {
                    expect(err).toBeFalsy();
                    c.testTree.open('/removeme/sub/file2', function (err, file) {
                      expect(err).toBeFalsy();
                      file.cacheFile(function (err, cached) {
                        c.addQueuedFile('/removeme/file3', function () {
                          c.testTree.deleteLocalDirectoryRecursive('/removeme', function (err) {
                            expect(err).toBeFalsy();
                            c.expectLocalFileExist('/remoteme/file3', false, false, function () {
                              expect(c.testShare.emit).toHaveBeenCalledWith('syncconflict', {path: '/removeme/file3'});
                              expect(c.testShare.emit).toHaveBeenCalledWith('syncconflict', {path: '/removeme/file1'});
                              done();
                            });
                          });
                        });
                      });
                    });
                  });
                });
              });
            });
          });
        });
      });
    });
  });

  describe('QueueData', function () {
    it('testQueueData', function (done) {
      c.testTree.queueData('/testfile', 'PUT', false, function (err) {
        expect(err).toBeFalsy();
        c.expectQueuedMethod('/', 'testfile', 'PUT', done);
      });
    });

    it('testQueueDataNewName', function (done) {
      c.testTree.queueData('/testfile', 'PUT', '/testfile2', function (err) {
        expect(err).toBeFalsy();
        c.expectQueuedMethod('/', 'testfile', 'PUT', done);
      });
    });

    it('testQueueDataTempFile', function (done) {
      c.testTree.queueData('/.tempfile', 'PUT', false, function (err) {
        expect(err).toBeFalsy();
        c.expectQueuedMethod('/', '.tempfile', false, done);
      });
    });

    it('testQueueDataTempFileDestTempFile', function (done) {
      c.testTree.queueData('/.tempfile', 'MOVE', '/.tempfile2', function (err) {
        expect(err).toBeFalsy();
        c.expectQueuedMethod('/', '.tempfile', false, function () {
          c.expectQueuedMethod('/', '.tempfile2', false, done);
        });
      });
    });

    it('testQueueDataTempFileDestNormalFile', function (done) {
      c.testTree.queueData('/.tempfile', 'MOVE', '/testfile', function (err) {
        expect(err).toBeFalsy();
        c.expectQueuedMethod('/', '.tempfile', false, function () {
          c.expectQueuedMethod('/', 'testfile', 'PUT', done);
        });
      });
    });

    it('testQueueDataNormalFileDestTempFile', function (done) {
      c.addQueuedFile('/testfile', function () {
        c.testTree.queueData('/testfile', 'MOVE', '/.tempfile', function (err) {
          expect(err).toBeFalsy();
          c.expectQueuedMethod('/', 'testfile', false, function () {
            c.expectQueuedMethod('/', '.tempfile', false, done);
          });
        });
      });
    });

    it('testQueueDataNormalFileDestNormalFile', function (done) {
      c.testTree.queueData('/testfile', 'MOVE', '/testfile2', function (err) {
        expect(err).toBeFalsy();
        c.expectQueuedMethod('/', 'testfile', 'DELETE', function () {
          c.expectQueuedMethod('/', 'testfile2', 'PUT', done);
        });
      });
    });

    it('testQueueDataCopyTempFileDestTempFile', function (done) {
      c.testTree.queueData('/.tempfile', 'COPY', '/.tempfile2', function (err) {
        expect(err).toBeFalsy();
        c.expectQueuedMethod('/', '.tempfile', false, function () {
          c.expectQueuedMethod('/', '.tempfile2', false, done);
        });
      });
    });

    it('testQueueDataCopyTempFileDestNormalFile', function (done) {
      c.testTree.queueData('/.tempfile', 'COPY', '/testfile', function (err) {
        expect(err).toBeFalsy();
        c.expectQueuedMethod('/', '.tempfile', false, function () {
          c.expectQueuedMethod('/', 'testfile', 'PUT', done);
        });
      });
    });

    it('testQueueDataCopyNormalFileDestTempFile', function (done) {
      c.addQueuedFile('/testfile', function () {
        c.testTree.queueData('/testfile', 'COPY', '/.tempfile', function (err) {
          expect(err).toBeFalsy();
          c.expectQueuedMethod('/', 'testfile', 'PUT', function () {
            c.expectQueuedMethod('/', '.tempfile', false, done);
          });
        });
      });
    });

    it('testQueueDataCopyNormalFileDestNormalFile', function (done) {
      c.testTree.queueData('/testfile', 'COPY', '/testfile2', function (err) {
        expect(err).toBeFalsy();
        c.expectQueuedMethod('/', 'testfile', false, function () {
          c.expectQueuedMethod('/', 'testfile2', 'PUT', done);
        });
      });
    });
  });

  it('testCreateFile', function (done) {
    c.testTree.createFile('/testfile1', function (err, file) {
      c.expectLocalFileExist('/testfile1', true, true, done);
    });
  });

  it('testCreateFileWorkExists', function (done) {
    c.addFile(c.localTree, '/.aem/testfile', function () {
      c.testTree.createFile('/testfile', function (err, file) {
        expect(err).toBeFalsy();
        c.expectLocalFileExist('/testfile', true, true, done);
      });
    });
  });

  it('testCreateDirectory', function (done) {
    c.testTree.createDirectory('/test', function (err, dir) {
      expect(err).toBeFalsy();
      expect(dir.isDirectory()).toBeTruthy();
      c.localTree.exists('/test', function (err, exists) {
        expect(err).toBeFalsy();
        expect(exists).toBeTruthy();
        c.remoteTree.exists('/test', function (err, exists) {
          expect(err).toBeFalsy();
          expect(exists).toBeTruthy();
          done();
        });
      });
    });
  });

  it('testCreateDirectoryTemp', function (done) {
    c.testTree.createDirectory('/.test', function (err, dir) {
      expect(err).toBeFalsy();
      expect(dir.isDirectory()).toBeTruthy();
      c.expectPathExist(c.localTree, '/.test', true, function () {
        c.expectPathExist(c.remoteTree, '/.test', false, done);
      });
    });
  });

  describe('Delete', function () {
    it('testDeleteLocalOnly', function (done) {
      c.testTree.createFile('/testfile', function (err, file) {
        expect(err).toBeFalsy();
        expect(file.isFile()).toBeTruthy();

        c.expectLocalFileExist('/testfile', true, true, function () {
          c.testTree.delete('/testfile', function (err) {
            expect(err).toBeFalsy();
            c.expectLocalFileExistExt('/testfile', false, false, false, function () {
              c.expectQueuedMethod('/', 'testfile', false, done);
            });
          });
        });
      });
    });

    it('testDeleteLocal', function (done) {
      c.addFile(c.remoteTree, '/testfile', function (file) {
        c.testTree.open('/testfile', function (err, rqFile) {
          expect(err).toBeFalsy();
          rqFile.cacheFile(function (err) {
            expect(err).toBeFalsy();
            c.testTree.delete('/testfile', function (err) {
              expect(err).toBeFalsy();
              c.expectLocalFileExistExt('/testfile', false, false, false, function () {
                c.remoteTree.exists('/testfile', function (err, exists) {
                  expect(err).toBeFalsy();
                  expect(exists).toBeTruthy();
                  c.expectQueuedMethod('/', 'testfile', 'DELETE', done);
                });
              });
            });
          });
        });
      });
    });

    it('testDeleteRemoteOnly', function (done) {
      c.addFile(c.remoteTree, '/testfile', function (file) {
        c.testTree.delete('/testfile', function (err) {
          expect(err).toBeFalsy();
          c.remoteTree.exists('/testfile', function (err, exists) {
            expect(err).toBeFalsy();
            expect(exists).toBeTruthy();
            c.expectQueuedMethod('/', 'testfile', 'DELETE', done);
          });
        });
      });
    });

    it('testDeleteTempFile', function (done) {
      c.addFile(c.localTree, '/.tempfile.ext', function (file) {
        c.testTree.delete('/.tempfile.ext', function (err) {
          expect(err).toBeFalsy();
          c.expectQueuedMethod('/', '.tempfile.ext', false, done);
        });
      });
    });

    it('testDeleteMissingWork', function (done) {
      c.addFile(c.localTree, '/testfile', function () {
        c.testTree.delete('/testfile', function (err) {
          expect(err).toBeFalsy();
          c.expectLocalFileExist('/testfile', false, false, function () {
            c.expectQueuedMethod('/', 'testfile', 'DELETE', done);
          });
        });
      });
    });
  });

  describe('DeleteDirectory', function () {
    it('testDeleteDirectoryLocal', function (done) {
      c.testTree.createDirectory('/test', function (err) {
        expect(err).toBeFalsy();
        c.testTree.createFile('/test/testfile', function (err) {
          expect(err).toBeFalsy();
          c.testTree.delete('/test/testfile', function (err) {
            expect(err).toBeFalsy();
            c.testTree.deleteDirectory('/test', function (err) {
              expect(err).toBeFalsy();
              c.expectPathExist(c.remoteTree, '/test', false, function () {
                c.expectPathExist(c.localTree, '/test', false, function () {
                  c.expectPathExist(c.localRawTree, '/test/.aem', false, function () {
                    c.expectQueuedMethod('/test', 'testfile', false, done);
                  });
                });
              });
            });
          });
        });
      });
    });

    it('testDeleteDirectoryRemoteOnly', function (done) {
      c.addDirectory(c.remoteTree, '/test', function (dir) {
        c.testTree.deleteDirectory('/test', function (err) {
          expect(err).toBeUndefined();
          c.expectPathExist(c.remoteTree, '/test', false, done);
        });
      });
    });

    it('testDeleteDirectoryTempName', function (done) {
      c.addDirectory(c.localTree, '/.test', function () {
        c.testTree.deleteDirectory('/.test', function (err) {
          expect(err).toBeFalsy();
          c.expectPathExist(c.localTree, '/.test', false, function () {
            expect(c.remoteTree.deleteDirectory).not.toHaveBeenCalled();
            done();
          });
        });
      });
    });
  });

  describe('Rename', function () {
    it('testRenameLocalFile', function (done) {
      c.addQueuedFile('/testfile', function () {
        c.testTree.rename('/testfile', '/testfile2', function (err) {
          expect(err).toBeFalsy();
          c.expectLocalFileExist('/testfile', false, false, function () {
            c.expectLocalFileExist('/testfile2', true, true, function () {
              c.expectQueuedMethod('/', 'testfile2', 'PUT', function () {
                c.expectQueuedMethod('/', 'testfile', false, done);
              });
            });
          });
        });
      });
    });

    it('testRenameFileRemoteOnly', function (done) {
      c.addFile(c.remoteTree, '/testfile', function () {
        c.testTree.rename('/testfile', '/testfile2', function (err) {
          expect(err).toBeFalsy();
          c.expectPathExist(c.remoteTree, '/testfile', false, function () {
            c.expectPathExist(c.remoteTree, '/testfile2', true, done);
          });
        });
      });
    });

    it('testRenameFolderRemoteOnly', function (done) {
      c.addDirectory(c.remoteTree, '/test', function () {
        c.testTree.rename('/test', '/test2', function (err) {
          expect(err).toBeFalsy();
          c.expectPathExist(c.remoteTree, '/test', false, function () {
            c.expectPathExist(c.remoteTree, '/test2', true, done);
          });
        });
      });
    });

    it('testRenameFolderLocal', function (done) {
      c.addDirectory(c.remoteTree, '/test', function () {
        c.addDirectory(c.localTree, '/test', function () {
          c.testTree.rename('/test', '/test2', function (err) {
            expect(err).toBeFalsy();
            c.expectPathExist(c.remoteTree, '/test', false, function () {
              c.expectPathExist(c.localTree, '/test', false, function () {
                c.expectPathExist(c.remoteTree, '/test2', true, function () {
                  c.expectPathExist(c.localTree, '/test2', true, done);
                });
              });
            });
          });
        });
      });
    });

    it('testRenameFolderToTemp', function (done) {
      c.addDirectory(c.remoteTree, '/test', function () {
        c.addDirectory(c.localTree, '/test', function () {
          c.testTree.rename('/test', '/.test', function (err) {
            c.expectPathExist(c.remoteTree, '/test', true, function () {
              c.expectPathExist(c.remoteTree, '/.test', false, function () {
                c.expectPathExist(c.localTree, '/test', false, function () {
                  c.expectPathExist(c.localTree, '/.test', true, done);
                });
              });
            });
          });
        });
      });
    });

    it('testRenameFolderFromTemp', function (done) {
      c.addDirectory(c.localTree, '/.test', function () {
        c.request.printRegisteredUrls();
        c.testTree.rename('/.test', '/test', function (err) {
          c.expectPathExist(c.remoteTree, '/test', false, function () {
            c.expectPathExist(c.localTree, '/.test', false, function () {
              c.expectPathExist(c.localTree, '/test', true, done);
            });
          });
        });
      });
    });

    it('testRenameFolderMissingWork', function (done) {
      c.addDirectory(c.remoteTree, '/test', function () {
        c.addDirectory(c.localTree, '/test', function () {
          c.testTree.rename('/test', '/test2', function (err) {
            expect(err).toBeFalsy();
            c.expectPathExist(c.localTree, '/test2', true, done);
          });
        });
      });
    });

    it('testRenameFileMissingWork', function (done) {
      c.addFile(c.localTree, '/testfile', function () {
        c.testTree.rename('/testfile', '/testfile2', function (err) {
          expect(err).toBeFalsy();
          c.expectLocalFileExistExt('/testfile2', true, true, true, done);
        });
      });
    });

    it('testRenameOverwrite', function (done) {
      c.testTree.createFile('/destfile', function (err, file) {
        expect(err).toBeFalsy();
        c.addFile(c.remoteTree, '/somefile', function () {
          c.testTree.open('/somefile', function (err, file) {
            expect(err).toBeFalsy();
            file.cacheFile(function (err) {
              expect(err).toBeFalsy();
              c.testTree.rename('/somefile', '/destfile', function (err) {
                expect(err).toBeFalsy();
                c.expectLocalFileExist('/destfile', true, true, function () {
                  c.expectLocalFileExist('/somefile', false, false, done);
                });
              });
            });
          });
        });
      });
    });
  });

  describe('TempFiles', function () {
    it('testTempFileExists', function (done) {
      c.addFile(c.localTree, '/.temp', function () {
        c.testTree.exists('/.temp', function (err, exists) {
          expect(err).toBeFalsy();
          expect(exists).toBeTruthy();
          expect(c.remoteTree.exists).not.toHaveBeenCalled();
          done();
        });
      });
    });

    it('testTempFileNoExist', function (done) {
      c.testTree.exists('/.temp', function (err, exists) {
        expect(err).toBeFalsy();
        expect(exists).toBeFalsy();
        expect(c.remoteTree.exists).not.toHaveBeenCalled();
        done();
      });
    });

    it('testOpenTempFile', function (done) {
      c.addFile(c.localTree, '/.temp', function () {
        c.testTree.open('/.temp', function (err, file) {
          expect(err).toBeFalsy();
          expect(file).toBeDefined();
          expect(c.remoteTree.open).not.toHaveBeenCalled();
          done();
        });
      });
    });

    it('testOpenTempFileNoExist', function (done) {
      c.testTree.open('/.temp', function (err, file) {
        expect(err).toBeTruthy();
        expect(c.remoteTree.open).not.toHaveBeenCalled();
        done();
      });
    });

    it('testListTempFile', function (done) {
      c.addFile(c.localTree, '/.temp', function () {
        c.addFile(c.remoteTree, '/file', function () {
          c.testTree.list('/*', function (err, files) {
            expect(err).toBeFalsy();
            expect(files.length).toEqual(2);
            done();
          });
        });
      });
    });

    it('testListTempFileOnly', function (done) {
      c.addFile(c.localTree, '/.temp', function () {
        c.testTree.list('/.temp', function (err, files) {
          expect(err).toBeFalsy();
          expect(files.length).toEqual(1);
          expect(c.remoteTree.list).not.toHaveBeenCalled();
          done();
        });
      });
    });

    it('testCreateFileTempFile', function (done) {
      c.testTree.createFile('/.temp', function (err, file) {
        expect(err).toBeFalsy();
        expect(file).toBeDefined();
        c.expectLocalFileExistExt('/.temp', true, false, false, done);
      });
    });

    it('testDeleteTempFile', function (done) {
      c.addFile(c.localTree, '/.temp', function () {
        c.testTree.delete('/.temp', function (err) {
          expect(err).toBeFalsy();
          expect(c.remoteTree.delete).not.toHaveBeenCalled();
          c.expectLocalFileExist('/.temp', false, false, done);
        });
      });
    });

    it('testDeleteTempFileNoExist', function (done) {
      c.testTree.delete('/.temp', function (err) {
        expect(err).toBeTruthy();
        expect(c.remoteTree.delete).not.toHaveBeenCalled();
        done();
      });
    });

    it('testRenameQueuedToTempFile', function (done) {
      c.addQueuedFile('/file', function () {
        c.testTree.rename('/file', '/.temp', function (err) {
          expect(err).toBeFalsy();
          c.expectQueuedMethod('/', 'file', false, function () {
            c.expectLocalFileExistExt('/.temp', true, false, false, function () {
              c.expectLocalFileExist('/file', false, false, done);
            });
          });
        });
      });
    });

    it('testRenameCachedToTempFile', function (done) {
      c.addFile(c.remoteTree, '/file', function () {
        c.testTree.open('/file', function (err, file) {
          expect(err).toBeFalsy();
          file.cacheFile(function (err) {
            expect(err).toBeFalsy();
            c.testTree.rename('/file', '/.temp', function (err) {
              expect(err).toBeFalsy();
              c.expectQueuedMethod('/', 'file', 'DELETE', function () {
                c.expectLocalFileExistExt('/.temp', true, false, false, function () {
                  c.expectLocalFileExist('/file', false, false, done);
                });
              });
            });
          });
        });
      });
    });

    it('testRenameTempToNormal', function (done) {
      c.addFile(c.localTree, '/.temp', function () {
        c.testTree.rename('/.temp', '/file', function (err) {
          expect(err).toBeFalsy();
          c.expectQueuedMethod('/', 'file', 'PUT', function () {
            c.expectLocalFileExist('/.temp', false, false, function () {
              c.expectLocalFileExist('/file', true, true, done);
            });
          });
        });
      });
    });

    it('testListRemoteTempFile', function (done) {
      c.addFile(c.remoteTree, '/.temp', function () {
        c.testTree.list('/*', function (err, list) {
          expect(err).toBeFalsy();
          expect(list.length).toEqual(0);
          c.testTree.list('/.temp', function (err, list) {
            expect(err).toBeFalsy();
            expect(list.length).toEqual(0);
            c.testTree.exists('/.temp', function (err, exists) {
              expect(exists).toBeFalsy();
              done();
            });
          });
        });
      });
    });
  });

  describe('ConcurrencyTests', function () {
    it('testOpenDownloadingFile', function (done) {
      // in this test we're creating a situation where a file is in the process of being downloaded, and another
      // "thread" attempts to open the file. we're ensuring that if this happens then we don't end up with a file
      // whose length is incorrect
      var secondCalled = false;
      c.addFileWithContent(c.remoteTree, '/somefile', '/somefile', function () {
        c.registerUrl('/somefile', function (url, headers, callback) {
          setTimeout(function () {
            callback(null, 200, '/somefile');
          }, 500);
          // a second thread attempts to open the same file before the fetch is complete
          c.testTree.open('/somefile', function (err, testFile) {
            expect(err).toBeFalsy();
            expect(testFile.size()).toEqual('/somefile'.length);
            // nothing else to do here. done will be called by original thread
            secondCalled = true;
          });
        });
        c.testTree.open('/somefile', function (err, file) {
          expect(err).toBeFalsy();
          expect(file.size()).toEqual('/somefile'.length);
          // flush the file to force a cache of the file
          file.flush(function (err) {
            expect(err).toBeFalsy();
            c.expectLocalFileExist('/somefile', true, false, function () {
              c.localRawTree.open('/somefile', function (err, fetched) {
                expect(err).toBeFalsy();
                // set the fetched file's length to 1 to simulate that the file isn't completely downloaded
                fetched.setLength(1, function (err) {
                  expect(err).toBeFalsy();
                  fetched.close(function (err) {
                    expect(err).toBeFalsy();
                    expect(secondCalled).toBeTruthy();
                    done();
                  });
                });
              });
            });
          });
        });
      });
    });

    it('testMultipleDownloadFile', function (done) {
      // this test verifies the case where multiple "threads" attempt to download the same file

      var threadCount = 0;
      function verifyDone() {
        threadCount++;
        // not sure which order the threads will complete. Both will call this method
        if (threadCount == 2) {
          c.testTree.open('/multiplefile', function (err, verifyFile) {
            expect(err).toBeFalsy();
            expect(verifyFile.size()).toEqual(100);
            done();
          });
        }
      }

      var downloadDone = false;
      c.addFileWithContent(c.remoteTree, '/multiplefile', '/multiplefile', function () {
        c.registerUrl('/multiplefile', function (url, headers, callback) {
          setTimeout(function () {
            downloadDone = true;
            callback(null, 200, '/multiplefile');
          }, 500);
          // a second thread attempts to download the same file before the first fetch is complete
          c.testTree.open('/multiplefile', function (err, testFile) {
            expect(err).toBeFalsy();
            testFile.flush(function (err) {
              expect(err).toBeFalsy();
              expect(downloadDone).toBeTruthy();
              verifyDone();
            });
          });
        });
        c.clearRemoteCache();
        // first "thread" downloads the file
        c.testTree.open('/multiplefile', function (err, file) {
          expect(err).toBeFalsy();
          file.setLength(100, function (err) {
            expect(err).toBeFalsy();
            expect(file.size()).toEqual(100);
            file.close(function (err) {
              expect(err).toBeFalsy();
              c.expectLocalFileExist('/multiplefile', true, false, function () {
                verifyDone();
              });
            });
          });
        });
      });
    });


    it('testWorkConflict', function (done) {
      // simulate a file that is being downloaded whose information is requested mid-download
      c.addFile(c.remoteTree, '/test', function () {
        c.addFile(c.localRawTree, '/test', function () {
          c.localTree.setDownloading('/test', true);
          c.testTree.list('/*', function (err, list) {
            expect(err).toBeFalsy();
            expect(list.length).toEqual(1);
            c.localTree.exists('/test', function (err, exists) {
              expect(err).toBeFalsy();
              expect(exists).toBeFalsy();
              c.localTree.open('/test', function (err, file) {
                expect(err).toBeTruthy();
                c.localTree.list('/test', function (err, list) {
                  expect(err).toBeFalsy();
                  expect(list.length).toEqual(0);
                  c.localTree.createFile('/test', function (err) {
                    expect(err).toBeTruthy();
                    c.localTree.rename('/test', '/test2', function (err) {
                      expect(err).toBeTruthy();
                      c.localTree.delete('/test', function (err) {
                        expect(err).toBeTruthy();
                        done();
                      });
                    });
                  });
                });
              });
            });
          });
        });
      });
    });
  });

  describe('DateTests', function () {
    it('testLastModifiedCachedFile', function (done) {
      c.addFileWithDates(c.remoteTree, '/testfile', 'content', 123456, 123459, function () {
        c.testTree.open('/testfile', function (err, file) {
          expect(err).toBeFalsy();
          file.cacheFile(function (err) {
            expect(err).toBeFalsy();
            file.close(function (err) {
              expect(err).toBeFalsy();
              c.testTree.open('/testfile', function (err, file) {
                expect(err).toBeFalsy();
                expect(file.lastModified()).toEqual(123459);
                done();
              })
            });
          });
        });
      });
    });

    it('testRevertedRemoteVersion', function (done) {
      c.addCachedFile('/testfile', function () {
        c.remoteTree.open('/testfile', function (err, file) {
          expect(err).toBeFalsy();
          var prevModified = file.lastModified();
          var newModified = file.lastModified() - 2000;
          c.setRemoteFileLastModified('/testfile', newModified, function () {
            c.clearRemoteCache();
            c.testTree.open('/testfile', function (err, file) {
              expect(err).toBeFalsy();
              expect(file.lastModified()).toEqual(prevModified);
              file.cacheFile(function (err) {
                expect(err).toBeFalsy();
                expect(file.lastModified()).toEqual(newModified);
                done();
              });
            });
          });
        });
      });
    });

    it('testListDates', function (done) {
      function verifyListDates(file1, file2, cb) {
        c.testTree.list('/*', function (err, files) {
          expect(err).toBeFalsy();
          expect(files.length).toEqual(2);

          var list1 = files[0];
          var list2 = files[1];

          if (list1.getPath() == file2.getPath()) {
            var swap = list1;
            list1 = list2;
            list2 = swap;
          }

          expect(list1.lastModified()).toEqual(file1.lastModified());
          expect(list2.lastModified()).toEqual(file2.lastModified());
          cb();
        });
      }

      function verifySingleDate(toVerify, cb) {
        c.testTree.list(toVerify.getPath(), function (err, files) {
          expect(err).toBeFalsy();
          expect(files.length).toEqual(1);
          expect(files[0].lastModified()).toEqual(toVerify.lastModified());
          cb();
        });
      }

      // this test will make sure that file dates remain the same in list view after caching files.
      c.addFile(c.remoteTree, '/testfile1', function () {
        c.addFile(c.remoteTree, '/testfile2', function () {
          c.testTree.open('/testfile1', function (err, file1) {
            expect(err).toBeFalsy();
            c.testTree.open('/testfile2', function (err, file2) {
              expect(err).toBeFalsy();
              verifyListDates(file1, file2, function () {
                verifySingleDate(file1, function () {
                  verifySingleDate(file2, function () {
                    file1.cacheFile(function (err) {
                      expect(err).toBeFalsy();
                      c.testTree.open(file1.getPath(), function (err, file1) {
                        expect(err).toBeFalsy();
                        verifyListDates(file1, file2, function () {
                          verifySingleDate(file1, function () {
                            verifySingleDate(file2, done);
                          });
                        });
                      });
                    });
                  });
                });
              });
            });
          });
        });
      });
    });
  });

  describe('IllustratorTests', function () {
    function saveIllustratorFile(savePath, expectedMethod, cb) {
      var savePathParent = utils.getParentPath(savePath);
      var savePathName = utils.getPathName(savePath);
      var savePathTemp = savePathParent + '/.' + savePathName;
      // "save" the illustrator file by moving it to a temp file, then moving it back
      c.testTree.open(savePath, function (err, origFile) {
        expect(err).toBeFalsy();
        c.testTree.rename(savePath, savePathTemp, function (err) {
          expect(err).toBeFalsy();
          c.expectLocalFileExist(savePath, false, false, function () {
            c.expectLocalFileExistExt(savePathTemp, true, false, false, function () {
              c.expectQueuedMethod(savePathParent, savePathName, expectedMethod == 'POST' ? 'DELETE' : false, function () {
                c.testTree.rename(savePathTemp, savePath, function (err) {
                  expect(err).toBeFalsy();
                  c.expectLocalFileExist(savePath, true, expectedMethod == 'POST' ? false: true, function () {
                    c.expectLocalFileExist(savePathTemp, false, false, function () {
                      c.expectQueuedMethod(savePathParent, savePathName, expectedMethod, function () {
                        c.testTree.open(savePath, function (err, file) {
                          expect(err).toBeFalsy();
                          if (expectedMethod == 'PUT') {
                            expect(origFile.created()).not.toEqual(file.created());
                          } else {
                            expect(origFile.created()).toEqual(file.created());
                          }
                          expect(origFile.lastModified()).not.toEqual(file.lastModified());
                          cb();
                        });
                      });
                    });
                  });
                });
              });
            });
          });
        });
      });
    }
    it('testIllustratorCreate', function (done) {
      // create a new file
      c.addQueuedFile('/test', function () {
        saveIllustratorFile('/test', 'PUT', done);
      });
    });

    it('testIllustratorUpdate', function (done) {
      c.addCachedFile('/test', function () {
        saveIllustratorFile('/test', 'POST', done);
      });
    });
  });

  describe('CacheInfoOnly', function () {
    beforeEach(function () {
      c.testTree.config.noUnicodeNormalize = true;
      c.testTree.local.cacheInfoOnly = true;
      c.testTree.local.config.noUnicodeNormalize = true;
      c.testTree.local.source.config.noUnicodeNormalize = true;
    });

    function _addQueuedCacheInfoOnlyFile(path, cb) {
      c.addRawLocalFile(path, function () {
        c.testTree.createFile(path, function (err, file) {
          expect(err).toBeFalsy();
          file.close(function (err) {
            expect(err).toBeFalsy();
            cb(file);
          });
        });
      });
    }

    function _addCachedCacheInfoOnlyFile(path, cb) {
      c.addFile(c.remoteTree, path, function () {
        c.testTree.open(path, function (err, file) {
          expect(err).toBeFalsy();
          c.expectLocalFileExist(path, false, false, function () {
            file.cacheFile(function (err) {
              expect(err).toBeFalsy();
              c.expectLocalFileExistExt(path, true, true, false, function () {
                cb();
              });
            });
          });
        });
      });
    }

    it('testCreateFile', function (done) {
      _addQueuedCacheInfoOnlyFile('/test', function (file) {
        expect(file.isDirectory()).toBeFalsy();
        expect(file.isFile()).toBeTruthy();
        c.expectLocalFileExist('/test', true, true, function () {
          c.expectQueuedMethod('/', 'test', 'PUT', done);
        });
      });
    });

    it('testCreateDirectory', function (done) {
      c.localRawTree.createDirectory('/test', function (err) {
        expect(err).toBeFalsy();
        c.testTree.createDirectory('/test', function (err) {
          expect(err).toBeFalsy();
          c.remoteTree.exists('/test', function (err, exists) {
            expect(err).toBeFalsy();
            expect(exists).toBeTruthy();
            done();
          });
        });
      });
    });

    it('testRenameFile', function (done) {
      _addCachedCacheInfoOnlyFile('/test', function () {
        c.localRawTree.rename('/test', '/test2', function (err) {
          expect(err).toBeFalsy();
          c.testTree.rename('/test', '/test2', function (err) {
            expect(err).toBeFalsy();
            c.expectLocalFileExist('/test', false, false, function () {
              c.expectLocalFileExist('/test2', true, true, function () {
                c.expectQueuedMethod('/', 'test', 'DELETE', function () {
                  c.expectQueuedMethod('/', 'test2', 'PUT', done);
                });
              });
            });
          });
        });
      });
    });

    it('testRenameFileExisting', function (done) {
      _addCachedCacheInfoOnlyFile('/test', function () {
        _addCachedCacheInfoOnlyFile('/test2', function () {
          c.localRawTree.rename('/test', '/test2', function (err) {
            expect(err).toBeFalsy();
            c.expectLocalFileExistExt('/test', false, true, false, function () {
              c.expectQueuedMethod('/', 'test', false, function () {
                c.testTree.rename('/test', '/test2', function (err) {
                  expect(err).toBeFalsy();
                  c.expectLocalFileExist('/test', false, false, function () {
                    c.expectLocalFileExist('/test2', true, false, function () {
                      c.expectQueuedMethod('/', 'test2', 'POST', done);
                    });
                  });
                });
              });
            });
          });
        });
      });
    });

    // FLAKY. This is a flaky test. sometimes the expectLocalFileExist call fails
    it('testRenameDirectory', function (done) {
      c.localRawTree.createDirectory('/test', function (err) {
        expect(err).toBeFalsy();
        c.testTree.createDirectory('/test', function (err) {
          expect(err).toBeFalsy();
          _addCachedCacheInfoOnlyFile('/test/testfile', function () {
            c.localRawTree.rename('/test', '/test2', function (err) {
              expect(err).toBeFalsy();
              c.expectLocalFileExist('/test2/testfile', true, false, function () {
                c.testTree.rename('/test', '/test2', function (err) {
                  expect(err).toBeFalsy();
                  c.remoteTree.exists('/test2', function (err, exists) {
                    expect(err).toBeFalsy();
                    expect(exists).toBeTruthy();
                    done();
                  });
                });
              });
            });
          });
        });
      });
    });

    it('testRenameDirectoryLocalOnly', function (done) {
      c.testTree.rename('/test', '/test2', function (err) {
        expect(err).toBeFalsy();
        done();
      });
    });

    it('testDeleteFile', function (done) {
      _addQueuedCacheInfoOnlyFile('/test', function () {
        c.localRawTree.delete('/test', function (err) {
          expect(err).toBeFalsy();
          c.expectLocalFileExistExt('/test', false, true, true, function () {
            c.expectQueuedMethod('/', 'test', 'PUT', function () {
              c.testTree.delete('/test', function (err) {
                expect(err).toBeFalsy();
                c.expectLocalFileExist('/test', false, false, function () {
                  c.expectQueuedMethod('/', 'test', false, done);
                });
              });
            });
          });
        });
      });
    });

    it('testDeleteDirectory', function (done) {
      c.localTree.deleteDirectory('/test', function (err) {
        expect(err).toBeFalsy();
        done();
      });
    });

    it('testUpdateFile', function (done) {
      _addCachedCacheInfoOnlyFile('/test', function () {
        c.testTree.open('/test', function (err, file) {
          expect(err).toBeFalsy();
          file.setLength(100, function (err) {
            expect(err).toBeFalsy();
            file.close(function (err) {
              expect(err).toBeFalsy();
              c.testTree.open('/test', function (err, file) {
                expect(err).toBeFalsy();
                expect(file.size()).toEqual(0);
                c.expectQueuedMethod('/', 'test', 'POST', done);
              });
            });
          });
        });
      });
    });

    it('testRenameTempToNotTemp', function (done) {
      _addQueuedCacheInfoOnlyFile('/test', function () {
        c.localRawTree.rename('/test', '/.temp', function (err) {
          expect(err).toBeFalsy();
          c.testTree.rename('/test', '/.temp', function (err) {
            expect(err).toBeFalsy();
            c.expectLocalFileExist('/test', false, false, function () {
              c.expectLocalFileExistExt('/.temp', true, false, false, function () {
                c.expectQueuedMethod('/', 'test', false, function () {
                  c.localRawTree.rename('/.temp', '/test', function (err) {
                    expect(err).toBeFalsy();
                    c.testTree.rename('/.temp', '/test', function (err) {
                      expect(err).toBeFalsy();
                      c.expectLocalFileExist('/.temp', false, false, function () {
                        c.expectLocalFileExist('/test', true, true, function () {
                          c.expectQueuedMethod('/', 'test', 'PUT', done);
                        });
                      });
                    });
                  });
                });
              });
            });
          });
        });
      });
    });

    it('testEncoding', function (done) {
      var encodedNameRaw = '%EC%9D%B4%EB%91%90%E5%90%8F%E8%AE%80';
      var encodedName = decodeURI(encodedNameRaw);
      var encoded = '/' + encodedName;
      expect(encodeURI(encodedName)).toEqual(encodedNameRaw);
      _addQueuedCacheInfoOnlyFile(encoded, function () {
        c.expectLocalFileExist(encoded, true, true, function () {
          c.expectQueuedMethod('/', encodedName, 'PUT', done);
        });
      });
    });
  });

<<<<<<< HEAD
  describe('NetworkIssues', function () {
    it('testExistsRemoteFailure', function (done) {
      c.addFile(c.remoteTree, '/testfile', function () {
        c.testShare.invalidateContentCache(c.testTree, '/');
        c.registerInfoUrl('/', function (url, headers, cb) {
          cb('forced unit test error');
        });
        c.testTree.exists('/testfile', function (err, exists) {
          expect(err).toBeFalsy();
          expect(exists).toBeFalsy();
          done();
        });
      });
    });

    it('testOpenRemoteFailure', function (done) {
      c.addFile(c.remoteTree, '/testfile', function () {
        c.testShare.invalidateContentCache(c.testTree, '/');
        var errorThrown = false;
        c.registerInfoUrl('/', function (url, headers, cb) {
          errorThrown = true;
          cb('forced unit test error');
        });
        c.testTree.open('/testfile', function (err, file) {
          expect(err).toBeTruthy();
          expect(file).toBeFalsy();
          expect(errorThrown).toBeTruthy();
          done();
        });
      });
    });

    it('testListRemoteFailure', function (done) {
      c.addCachedFile('/testcached.jpg', function () {
        c.addFile(c.remoteTree, '/testremote.jpg', function () {
          c.addQueuedFile('/testlocal.jpg', function () {
            c.testShare.invalidateContentCache(c.testTree, '/');
            c.registerInfoUrl('/', function (url, headers, cb) {
              cb('forced unit test error');
            });
            c.testTree.list('/*', function (err, list) {
              expect(err).toBeFalsy();
              expect(list.length).toEqual(2);
              done();
            });
          });
        });
      });
    });

    it('testRefreshWorkFilesFailure', function (done) {
      c.addCachedFile('/testcached.jpg', function () {
        c.testShare.invalidateContentCache(c.testTree, '/');
        var errorThrown = false;
        c.registerInfoUrl('/', function (url, headers, cb) {
          errorThrown = true;
          cb('forced unit test error');
        });
        c.testTree.refreshWorkFiles('/', function (err) {
          expect(err).toBeFalsy();
          expect(errorThrown).toBeTruthy();
          c.expectLocalFileExist('/testcached.jpg', true, false, done);
        });
      });
    });

    it('testCacheFileRemoteLastModifiedFailure', function (done) {
      c.addCachedFile('/testcached.jpg', function () {
        c.testTree.open('/testcached.jpg', function (err, file) {
          expect(err).toBeFalsy();
          c.testShare.invalidateContentCache(c.testTree, '/');
          var errorThrown = false;
          c.registerInfoUrl('/', function (url, headers, cb) {
            errorThrown = true;
            cb('forced unit test error');
          });
          file.cacheFile(function (err) {
            expect(err).toBeFalsy();
            expect(errorThrown).toBeTruthy();
            c.expectLocalFileExist('/testcached.jpg', true, false, done);
          });
        });
      });
    });

    it('testCachedFileReDownloadFailure', function (done) {
      c.addCachedFile('/testcached.jpg', function () {
        c.remoteTree.open('/testcached.jpg', function (err, file) {
          expect(err).toBeFalsy();
          var newLastModified = new Date().getTime() + 100;
          var oldLastModified = file.lastModified();
          file.setLastModified(newLastModified);
          file.close(function (err) {
            expect(err).toBeFalsy();
            c.testTree.open('/testcached.jpg', function (err, file) {
              expect(err).toBeFalsy();
              var errorThrown = false;
              c.registerUrl('/testcached.jpg', function (url, headers, cb) {
                errorThrown = true;
                cb('forced unit test error');
              });
              file.cacheFile(function (err) {
                expect(err).toBeFalsy();
                expect(errorThrown).toBeTruthy();
                c.expectLocalFileExist('/testcached.jpg', true, false, function () {
                  c.testTree.open('/testcached.jpg', function (err, file) {
                    expect(err).toBeFalsy();
                    expect(file.lastModified()).toEqual(oldLastModified);
                    done();
                  });
                });
              });
            });
          });
        });
      });
    });

    it('testCachedFileDownloadFailure', function (done) {
      c.addFile(c.remoteTree, '/testcache.jpg', function () {
        c.testTree.open('/testcache.jpg', function (err, file) {
          expect(err).toBeFalsy();
          var errorThrown = false;
          c.registerUrl('/testcache.jpg', function (url, headers, cb) {
            errorThrown = true;
            cb('forced unit test error');
          });
          file.cacheFile(function (err) {
            expect(err).toBeTruthy();
            c.expectLocalFileExist('/testcache.jpg', false, false, done);
          });
        });
      });
    });

    it('testRenameRemoteFailure', function (done) {
      c.addFile(c.remoteTree, '/renameme.jpg', function () {
        c.testShare.invalidateContentCache(c.testTree, '/');
        c.registerInfoUrl('/', function (url, headers, cb) {
          cb('forced unit test error');
        });
        c.testTree.rename('/renameme.jpg', '/renamed.jpg', function (err) {
          expect(err).toBeTruthy();
          c.expectLocalFileExist('/renameme.jpg', false, false, function () {
            c.expectLocalFileExist('/renamed.jpg', false, false, done);
          });
        });
      });
    });

    it('testRenameLocalRemoteFailure', function (done) {
      c.addCachedFile('/renameme.jpg', function () {
        c.testShare.invalidateContentCache(c.testTree, '/');
        var errorThrown = false;
        c.registerInfoUrl('/', function (url, headers, cb) {
          errorThrown = true;
          cb('forced unit test error');
        });
        c.testTree.rename('/renameme.jpg', '/renamed.jpg', function (err) {
          expect(err).toBeTruthy();
          expect(errorThrown).toBeTruthy();
          c.expectLocalFileExist('/renameme.jpg', true, false, function () {
            c.expectLocalFileExist('/renamed.jpg', false, false, done);
=======
  describe('ClearCache', function () {
    it('testClearCache', function (done) {
      c.addCachedFile('/cached.jpg', function () {
        c.expectLocalFileExist('/cached.jpg', true, false, function () {
          c.testTree.clearCache(function (err) {
            expect(err).toBeFalsy();
            c.expectLocalFileExist('/cached.jpg', false, false, done);
          });
        });
      });
    });

    it('testClearCacheCacheInfoOnly', function (done) {
      c.addCachedFile('/cached.jpg', function () {
        c.testTree.local.cacheInfoOnly = true;
        c.expectLocalFileExist('/cached.jpg', true, false, function () {
          c.testTree.clearCache(function (err) {
            expect(err).toBeFalsy();
            c.expectLocalFileExist('/cached.jpg', false, false, done);
>>>>>>> 7cdefa5e
          });
        });
      });
    });
  });
});<|MERGE_RESOLUTION|>--- conflicted
+++ resolved
@@ -1691,7 +1691,31 @@
     });
   });
 
-<<<<<<< HEAD
+  describe('ClearCache', function () {
+    it('testClearCache', function (done) {
+      c.addCachedFile('/cached.jpg', function () {
+        c.expectLocalFileExist('/cached.jpg', true, false, function () {
+          c.testTree.clearCache(function (err) {
+            expect(err).toBeFalsy();
+            c.expectLocalFileExist('/cached.jpg', false, false, done);
+          });
+        });
+      });
+    });
+
+    it('testClearCacheCacheInfoOnly', function (done) {
+      c.addCachedFile('/cached.jpg', function () {
+        c.testTree.local.cacheInfoOnly = true;
+        c.expectLocalFileExist('/cached.jpg', true, false, function () {
+          c.testTree.clearCache(function (err) {
+            expect(err).toBeFalsy();
+            c.expectLocalFileExist('/cached.jpg', false, false, done);
+          });
+        });
+      });
+    });
+  });
+
   describe('NetworkIssues', function () {
     it('testExistsRemoteFailure', function (done) {
       c.addFile(c.remoteTree, '/testfile', function () {
@@ -1855,27 +1879,6 @@
           expect(errorThrown).toBeTruthy();
           c.expectLocalFileExist('/renameme.jpg', true, false, function () {
             c.expectLocalFileExist('/renamed.jpg', false, false, done);
-=======
-  describe('ClearCache', function () {
-    it('testClearCache', function (done) {
-      c.addCachedFile('/cached.jpg', function () {
-        c.expectLocalFileExist('/cached.jpg', true, false, function () {
-          c.testTree.clearCache(function (err) {
-            expect(err).toBeFalsy();
-            c.expectLocalFileExist('/cached.jpg', false, false, done);
-          });
-        });
-      });
-    });
-
-    it('testClearCacheCacheInfoOnly', function (done) {
-      c.addCachedFile('/cached.jpg', function () {
-        c.testTree.local.cacheInfoOnly = true;
-        c.expectLocalFileExist('/cached.jpg', true, false, function () {
-          c.testTree.clearCache(function (err) {
-            expect(err).toBeFalsy();
-            c.expectLocalFileExist('/cached.jpg', false, false, done);
->>>>>>> 7cdefa5e
           });
         });
       });
